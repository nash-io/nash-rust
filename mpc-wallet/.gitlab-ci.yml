--- conflicted
+++ resolved
@@ -28,11 +28,6 @@
     - cd mpc-wallet-wasm
     - cargo build --release
     - cargo test --release
-<<<<<<< HEAD
-    - cargo build --no-default-features --features num_bigint --release
-    - cargo test --no-default-features --features num_bigint --release
-=======
->>>>>>> b1de0345
     - wasm-pack build --release --target bundler
     - wasm-opt -Os pkg/mpc_wallet_wasm_bg.wasm -o pkg/mpc_wallet_wasm_bg.wasm
     - wasm-pack build --release --target nodejs
