--- conflicted
+++ resolved
@@ -7,14 +7,6 @@
 name = "mpc_wallet_elixir"
 crate-type = ["dylib"]
 
-<<<<<<< HEAD
-[features]
-default = ["rust_gmp"]
-rust_gmp = ["mpc-wallet-lib/rust_gmp"]
-num_bigint = ["mpc-wallet-lib/num_bigint", "mpc-wallet-lib/secp256k1"]
-
-=======
->>>>>>> b1de0345
 [dependencies]
 mpc-wallet-lib = { version = "*", path = '../mpc-wallet-lib', default-features = false }
 rustler = "0.21"
