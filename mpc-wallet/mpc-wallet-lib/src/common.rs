--- conflicted
+++ resolved
@@ -8,17 +8,11 @@
 use crate::curves::secp256_k1_rust::{Secp256k1Point, Secp256k1Scalar};
 use crate::curves::secp256_r1::{Secp256r1Point, Secp256r1Scalar};
 use crate::curves::traits::{ECPoint, ECScalar};
-<<<<<<< HEAD
-use bigints::traits::{Converter, NumberTests};
-use bigints::BigInt;
+use rust_bigint::traits::{Converter, NumberTests};
+use rust_bigint::BigInt;
 #[cfg(feature = "k256")]
 use k256::{EncodedPoint as k256_EncodedPoint, SecretKey};
 #[cfg(feature = "secp256k1")]
-=======
-use amcl::nist256::big::MODBYTES;
-use rust_bigint::traits::{Converter, NumberTests};
-use rust_bigint::BigInt;
->>>>>>> b1de0345
 use lazy_static::__Deref;
 #[cfg(feature = "num_bigint")]
 use num_integer::Integer;
@@ -258,15 +252,9 @@
     #[cfg(feature = "k256")]
     use crate::curves::secp256_k1_rust::Secp256k1Point;
     use crate::curves::secp256_r1::Secp256r1Point;
-<<<<<<< HEAD
     use crate::curves::traits::{ECPoint, ECScalar};
-    use bigints::traits::Converter;
-    use bigints::BigInt;
-=======
-    use crate::curves::traits::ECPoint;
     use rust_bigint::traits::Converter;
     use rust_bigint::BigInt;
->>>>>>> b1de0345
     #[cfg(feature = "num_bigint")]
     use num_traits::Num;
 
