--- conflicted
+++ resolved
@@ -244,14 +244,10 @@
     }
 
     fn x_coor(&self) -> BigInt {
-<<<<<<< HEAD
-        BigInt::from_bytes(&EncodedPoint::from(&self.ge).x().unwrap())
-=======
         // unwrap() is safe because self has been validated on creation
         let tmp = AffinePoint::from_encoded_point(&self.ge.to_encoded_point(false)).unwrap();
         // unwrap() is safe because EncodedPoint is uncompressed (see previous line)
         BigInt::from_bytes(&tmp.to_encoded_point(false).x().unwrap())
->>>>>>> e92ca2d3
     }
 
     fn y_coor(&self) -> BigInt {
@@ -261,11 +257,7 @@
         BigInt::from_bytes(&tmp.to_encoded_point(false).y().unwrap())
     }
 
-<<<<<<< HEAD
     fn from_bytes(bytes: &[u8]) -> Result<Secp256k1Point, NashMPCError> {
-=======
-    fn from_bytes(bytes: &[u8]) -> Result<Secp256k1Point, ()> {
->>>>>>> e92ca2d3
         match VerifyingKey::from_sec1_bytes(&bytes) {
             Ok(v) => Ok(Secp256k1Point {
                 purpose: "random",
@@ -299,11 +291,7 @@
         }
     }
 
-<<<<<<< HEAD
     fn add_point(&self, other: &VerifyingKey) -> Result<Secp256k1Point, NashMPCError> {
-=======
-    fn add_point(&self, other: &VerifyingKey) -> Result<Secp256k1Point, ()> {
->>>>>>> e92ca2d3
         let point1 = AffinePoint::from_encoded_point(&EncodedPoint::from(&self.ge));
         let point2 = AffinePoint::from_encoded_point(&EncodedPoint::from(other));
         if point1.is_none() || point2.is_none() {
@@ -322,11 +310,7 @@
         }
     }
 
-<<<<<<< HEAD
     fn sub_point(&self, other: &VerifyingKey) -> Result<Secp256k1Point, NashMPCError> {
-=======
-    fn sub_point(&self, other: &VerifyingKey) -> Result<Secp256k1Point, ()> {
->>>>>>> e92ca2d3
         let point1 = AffinePoint::from_encoded_point(&EncodedPoint::from(&self.ge));
         let point2 = AffinePoint::from_encoded_point(&EncodedPoint::from(other));
         if point1.is_none() || point2.is_none() {
