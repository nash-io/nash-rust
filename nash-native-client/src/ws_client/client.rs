//! Client implementation of Nash API over websockets using channels and message brokers

use futures::lock::Mutex;
use futures::{FutureExt, SinkExt, StreamExt};
use futures_util::future::{select, Either};
use nash_protocol::protocol::{
    NashProtocol, NashProtocolPipeline, NashProtocolSubscription, ResponseOrError, State,
};
use std::collections::HashMap;
use std::sync::Arc;
use tokio::net::TcpStream;
use tokio::sync::mpsc::{unbounded_channel, UnboundedReceiver, UnboundedSender};
use tokio::time::{delay_for, timeout, Duration};
use tokio_native_tls::TlsStream;
use tokio_tungstenite::tungstenite::protocol::Message;
use tokio_tungstenite::{connect_async, stream::Stream, WebSocketStream};

use nash_protocol::errors::{ProtocolError, Result};
use nash_protocol::protocol::subscriptions::SubscriptionResponse;

use super::absinthe::{AbsintheEvent, AbsintheTopic, AbsintheWSRequest, AbsintheWSResponse};

type WebSocket = WebSocketStream<Stream<TcpStream, TlsStream<TcpStream>>>;

// this will add hearbeat (keep alive) messages to the channel for ws to send out every 15s
pub fn spawn_heartbeat_loop(
    period: Duration,
    client_id: u64,
    outgoing_sender: UnboundedSender<AbsintheWSRequest>,
) {
    tokio::spawn(async move {
        loop {
            let heartbeat = AbsintheWSRequest::new(
                client_id,
                0, // todo: this needs to increment but not overlap with other message ids
                AbsintheTopic::Phoenix,
                AbsintheEvent::Heartbeat,
                None,
            );
            if let Err(_ignore) = outgoing_sender.send(heartbeat) {
                // if outgoing sender is dead just ignore, will be handled elsewhere
                break;
            }
            delay_for(period).await;
        }
    });
}

// this will recieve messages to send out over websockets on one channel, and pass incoming ws messages
// back up to client on anoter channel.
pub fn spawn_sender_loop(
    timeout_duration: Duration,
    mut websocket: WebSocket,
    mut ws_outgoing_receiver: UnboundedReceiver<AbsintheWSRequest>,
    mut ws_disconnect_receiver: UnboundedReceiver<()>,
    message_broker_link: UnboundedSender<BrokerAction>,
) {
    tokio::spawn(async move {
        // The idea is that try_recv will only work when it recieves a disconnect signal
        // This is a bit ugly imo and we should probably change in the future
        while ws_disconnect_receiver.try_recv().is_err() {
            let next_outgoing = ws_outgoing_receiver.recv().boxed();
            let next_incoming = timeout(timeout_duration, websocket.next());
            match select(next_outgoing, next_incoming).await {
                Either::Left((out_msg, _)) => {
                    if let Some(Ok(m_text)) = out_msg.map(|x| serde_json::to_string(&x)) {
                        // If sending fails, pass error through broker and global channel
                        match websocket.send(Message::Text(m_text)).await {
                            Ok(_) => {}
                            Err(_) => {
                                let error = ProtocolError(
                                    "failed to send message on WS connection, likely disconnected",
                                );
                                let _ = message_broker_link.send(BrokerAction::Message(Err(error)));
                                break;
                            }
                        }
                    } else {
                        let error =
                            ProtocolError("outgoing channel died or errored, likely disconnected");
                        let _ = message_broker_link.send(BrokerAction::Message(Err(error)));
                        break;
                    }
                }
                Either::Right((in_msg, _)) => {
                    if let Some(Ok(Ok(resp))) = in_msg
                        .ok()
                        .and_then(|in_msg| in_msg.map(|x| x.map(|x| x.into_text())))
                    {
                        if let Ok(resp_copy1) = serde_json::from_str(&resp) {
                            // Similarly, let the client timeout on incoming response if this fails and handle that
                            // todo: this is a hack since the graphql library has not implemented clone() for responses
                            // but we need another copy of the response to send to the broker
                            // this could actually be more efficient and have broker handle all messages?
                            let _ignore =
                                message_broker_link.send(BrokerAction::Message(Ok(resp_copy1)));
                        } else {
                            // if response fails to destructure, ignore and continue broker loop
                        }
                    } else {
                        let error =
                            ProtocolError("incoming WS channel failed, likely disconnected");
                        let _ = message_broker_link.send(BrokerAction::Message(Err(error)));
                        break;
                    }
                }
            };
        }
    });
}

/// Broker will route responses to the right client channel based on message id lookup
pub enum BrokerAction {
    RegisterRequest(u64, UnboundedSender<Result<AbsintheWSResponse>>),
    RegisterSubscription(String, UnboundedSender<Result<AbsintheWSResponse>>),
    Message(Result<AbsintheWSResponse>),
}

struct MessageBroker {
    link: UnboundedSender<BrokerAction>,
}

impl MessageBroker {
    pub fn new() -> Self {
        let (link, mut internal_reciever) = unbounded_channel();
        tokio::spawn(async move {
            let mut request_map = HashMap::new();
            let mut subscription_map = HashMap::new();
            while let Some(next_incoming) = internal_reciever.next().await {
                match next_incoming {
                    // Register a channel to send messages to with given id
                    BrokerAction::RegisterRequest(id, channel) => {
                        request_map.insert(id, channel);
                    }
                    BrokerAction::RegisterSubscription(id, channel) => {
                        subscription_map.insert(id, channel);
                    }
                    // When message comes in, if id is registered with channel, send there
                    BrokerAction::Message(Ok(response)) => {
                        // if message has subscription id, send it to subscription
                        if let Some(id) = response.subscription_id() {
                            if let Some(channel) = subscription_map.get_mut(&id) {
                                // Again, we will let client timeout on waiting a response using its own policy.
                                // Crashing inside the broker process does not allow us to handle the error gracefully
                                if let Err(_ignore) = channel.send(Ok(response)) {
                                    // Kill process on error
                                    break;
                                }
                            }
                        }
                        // otherwise check if it is a response to a registered request
                        else if let Some(id) = response.message_id() {
                            if let Some(channel) = request_map.get_mut(&id) {
                                if let Err(_ignore) = channel.send(Ok(response)) {
                                    // Kill process on error
                                    break;
                                }
                                // queries only have one response, so no need to keep this around
                                request_map.remove(&id);
                            }
                        }
                    }
                    BrokerAction::Message(Err(e)) => {
                        // iterate over all subscription and request channels and propogate error
                        for (_id, channel) in request_map.iter_mut() {
                            let _ = channel.send(Err(e.clone()));
                        }
                        for (_id, channel) in subscription_map.iter_mut() {
                            let _ = channel.send(Err(e.clone()));
                        }
                        // kill broker process if WS connection closed
                        break;
                    }
                }
            }
        });
        Self { link }
    }
}

fn global_subscription_loop<T: NashProtocolSubscription + Send + Sync + 'static>(
    mut callback_channel: UnboundedReceiver<Result<AbsintheWSResponse>>,
    user_callback_sender: UnboundedSender<
        Result<ResponseOrError<<T as NashProtocolSubscription>::SubscriptionResponse>>,
    >,
    global_subscription_sender: UnboundedSender<Result<ResponseOrError<SubscriptionResponse>>>,
    request: T,
    state: Arc<Mutex<State>>,
) {
    tokio::spawn(async move {
        loop {
            let response = callback_channel.next().await;
            // is there a valid incoming payload?
            match response {
                Some(Ok(response)) => {
                    // can the payload json be parsed?
                    if let Ok(json_payload) = response.subscription_json_payload() {
                        // First do normal subscription logic
                        let output = match request
                            .subscription_response_from_json(json_payload.clone(), state.clone())
                            .await
                        {
                            Ok(response) => {
                                match response {
                                    ResponseOrError::Error(err_resp) => {
                                        Ok(ResponseOrError::Error(err_resp))
                                    }
                                    response => {
                                        // this unwrap below is safe because previous match case checks for error
                                        let sub_response = response.response().unwrap();
                                        match request
                                            .process_subscription_response(
                                                sub_response,
                                                state.clone(),
                                            )
                                            .await
                                        {
                                            Ok(_) => Ok(response),
                                            Err(e) => Err(e),
                                        }
                                    }
                                }
                            }
                            Err(e) => Err(e),
                        };
                        // If callback_channel fails, kill process
                        if let Err(_e) = user_callback_sender.send(output) {
                            // Note: we do not want to kill the process in this case! User could just have destroyed the individual callback stream
                            // and we still want to send to the global stream! maybe add a log here in the future
                        }

                        // Now do global subscription logic. If global channel fails, also kill process
                        if let Err(_e) = global_subscription_sender.send(
                            request
                                .wrap_response_as_any_subscription(json_payload, state.clone())
                                .await,
                        ) {
                            break;
                        }
                    } else {
                        // Kill process due to unparsable absinthe payload
                        break;
                    }
                }
                Some(Err(e)) => {
                    // kill process due to closed channel
                    let _ = global_subscription_sender.send(Err(e));
                    // if for some reason the global subscription doesn't exist anymore (likely because client doesn't exist!) then just ignore
                    // and close out the process loop
                    break;
                }
                None => {
                    let _ = global_subscription_sender
                        .send(Err(ProtocolError("channel returned None. dead?")));
                    break;
                }
            }
        }
    });
}

pub enum Environment {
    Production,
    Sandbox,
    Dev(&'static str),
}

impl Environment {
    pub fn url(&self) -> &str {
        match self {
            Self::Production => "app.nash.io",
            Self::Sandbox => "app.sandbox.nash.io",
            Self::Dev(s) => s,
        }
    }
}

// FIXME
async fn manage_client_error(state: Arc<Mutex<State>>) {
    let mut state = state.lock().await;
    // quick fix, on any client error trigger an asset nonces refresh
    // in future, next step would be to destructure the error recieved from ME
    // passed via an extra argument and act on client state appropriately
    state.assets_nonces_refresh = true;
}

/// Interface for interacting with a websocket connection
pub struct InnerClient {
    ws_outgoing_sender: UnboundedSender<AbsintheWSRequest>,
    ws_disconnect_sender: UnboundedSender<()>,
    last_message_id: Mutex<u64>,
    client_id: u64,
    message_broker: MessageBroker,
    state: Arc<Mutex<State>>,
    timeout: Duration,
    global_subscription_sender: UnboundedSender<Result<ResponseOrError<SubscriptionResponse>>>,
<<<<<<< HEAD
    pub(crate) global_subscription_receiver:
        UnboundedReceiver<Result<ResponseOrError<SubscriptionResponse>>>,
=======
>>>>>>> 29036c63
}

impl InnerClient {
    /// Create a new client using an optional `keys_path`. The `client_id` is an identifier
    /// registered with the absinthe WS connection. It can possibly be removed.
    pub async fn new(
        keys_path: Option<&str>,
        client_id: u64,
        affiliate_code: Option<String>,
        env: Environment,
        timeout: Duration,
    ) -> Result<(Self, UnboundedReceiver<Result<ResponseOrError<SubscriptionResponse>>>)> {
        let state = State::new(keys_path)?;
        Self::client_setup(state, client_id, affiliate_code, env, timeout).await
    }
    /// Create a client using a base64 encoded keylist and session id (contents of Nash produced .json file)
    pub async fn from_key_data(
        secret: &str,
        session: &str,
        affiliate_code: Option<String>,
        client_id: u64,
        env: Environment,
        timeout: Duration,
    ) -> Result<(Self, UnboundedReceiver<Result<ResponseOrError<SubscriptionResponse>>>)> {
        let state = State::from_key_data(secret, session)?;
        Self::client_setup(state, client_id, affiliate_code, env, timeout).await
    }

    pub async fn disconnect(&self) {
        self.ws_disconnect_sender.send(()).ok();
    }
    /// Main client setup logic
    async fn client_setup(
        mut state: State,
        client_id: u64,
        affiliate_code: Option<String>,
        env: Environment,
        timeout: Duration,
    ) -> Result<(Self, UnboundedReceiver<Result<ResponseOrError<SubscriptionResponse>>>)> {
        let version = "2.0.0";

        state.affiliate_code = affiliate_code;

        let domain = env.url();

        // Setup authenticated or unauthenticated connection
        let conn_path = match &state.signer {
            Some(signer) => format!(
                "wss://{}/api/socket/websocket?token={}&vsn={}",
                domain, signer.api_keys.session_id, version
            ),
            None => format!("wss://{}/api/socket/websocket?vsn={}", domain, version),
        };

        // create connection
        let (socket, _response) = connect_async(&conn_path).await.map_err(|error| {
            ProtocolError::coerce_static_from_str(&format!("Could not connect to WS: {}", error))
        })?;

        // channels to pass messages between threads. bounded at 100 unprocessed
        let (ws_outgoing_sender, ws_outgoing_receiver) = unbounded_channel();
        let (ws_disconnect_sender, ws_disconnect_receiver) = unbounded_channel();

        let (global_subscription_sender, global_subscription_receiver) = unbounded_channel();

        let message_broker = MessageBroker::new();

        // This will loop over WS connection, send things out, and route things in
        spawn_sender_loop(
            timeout,
            socket,
            ws_outgoing_receiver,
            ws_disconnect_receiver,
            message_broker.link.clone(),
        );

        // initialize the connection (first message id, 1)
        let last_message_id = 1;
        ws_outgoing_sender
            .send(AbsintheWSRequest::init_msg(client_id, last_message_id))
            .map_err(|_| ProtocolError("Could not initialize connection with Nash"))?;

        // start a heartbeat loop
        spawn_heartbeat_loop(timeout, client_id, ws_outgoing_sender.clone());

        let client = Self {
            ws_outgoing_sender: ws_outgoing_sender.clone(),
            ws_disconnect_sender,
            last_message_id: Mutex::new(last_message_id),
            client_id,
            message_broker,
            state: Arc::new(Mutex::new(state)),
            timeout,
            global_subscription_sender
        };

        // grab market data upon initial setup
        let _ = client
            .run(nash_protocol::protocol::list_markets::ListMarketsRequest)
            .await?;

        Ok((client, global_subscription_receiver))
    }

    /// Execute a NashProtocol request. Query will be created, executed over network, response will
    /// be passed to the protocol's state update hook, and response will be returned. Used by the even
    /// more generic `run(..)`.
    async fn execute_protocol<T: NashProtocol + Sync>(
        &self,
        request: T,
    ) -> Result<ResponseOrError<T::Response>> {
        let query = request.graphql(self.state.clone()).await?;
        let ws_response = timeout(self.timeout, self.request(query).await?.next())
            .await
            .map_err(|_| ProtocolError("Request timeout"))?
            .ok_or(ProtocolError("Failed to recieve message"))??;
        let json_payload = ws_response.json_payload()?;
        let protocol_response = request
            .response_from_json(json_payload, self.state.clone())
            .await?;
        if let Some(response) = protocol_response.response() {
            request
                .process_response(response, self.state.clone())
                .await?;
        }
        Ok(protocol_response)
    }

    /// Main entry point to execute Nash API requests. Capable of running anything that implements `NashProtocolPipeline`.
    /// All `NashProtocol` requests automatically do. Other more complex mutli-stage interactions like `SignAllStates`
    /// implement the trait manually. This will optionally run before and after hooks if those are defined for the pipeline
    /// or request (e.g., get asset nonces if they don't exist)
    pub async fn run<T: NashProtocolPipeline + Clone + Sync>(
        &self,
        request: T,
    ) -> Result<ResponseOrError<<T::ActionType as NashProtocol>::Response>> {
        // First run any dependencies of the request/pipeline
        let before_actions = request.run_before(self.state.clone()).await?;

        if let Some(actions) = before_actions {
            for action in actions {
                self.run_helper(action).await?;
            }
        }

        // Now run the pipeline
        let out = self.run_helper(request.clone()).await;

        // Get things to run after the request/pipeline
        let after_actions = request.run_after(self.state.clone()).await?;

        // Now run anything specified for after the pipeline
        if let Some(actions) = after_actions {
            for action in actions {
                self.run_helper(action).await?;
            }
        }

        out
    }

    /// Does the main work of running a pipeline
    async fn run_helper<T: NashProtocolPipeline>(
        &self,
        request: T,
    ) -> Result<ResponseOrError<<T::ActionType as NashProtocol>::Response>> {
        let mut protocol_state = request.init_state(self.state.clone()).await;
        // While pipeline containst more actions for client to take, execute them
        while let Some(protocol_request) = request
            .next_step(&protocol_state, self.state.clone())
            .await?
        {
            let protocol_response = self.execute_protocol(protocol_request).await?;
            // If error, end pipeline early and return GraphQL/network error data
            if protocol_response.is_error() {
                manage_client_error(self.state.clone()).await;

                return Ok(ResponseOrError::Error(
                    protocol_response
                        .consume_error()
                        .expect("Destructure error after check. Impossible to fail."),
                ));
            }
            // Otherwise update the pipeline and continue
            request
                .process_step(
                    protocol_response
                        .consume_response()
                        .expect("Destructure response after check. Impossible to fail."),
                    &mut protocol_state,
                )
                .await;
        }
        // Get pipeline output
        let output = request.output(protocol_state)?;
        Ok(output)
    }

    /// Entry point for running Nash protocol subscriptions
    pub async fn subscribe_protocol<T>(
        &self,
        request: T,
    ) -> Result<
        UnboundedReceiver<
            Result<ResponseOrError<<T as NashProtocolSubscription>::SubscriptionResponse>>,
        >,
    >
    where
        T: NashProtocolSubscription + Send + Sync + 'static,
    {
        let query = request.graphql(self.state.clone()).await?;
        // a subscription starts with a normal request
        let subscription_response = self
            .request(query)
            .await?
            .next()
            .await
            .ok_or(ProtocolError("Could not get subscription response"))??;
        // create a channel where associated data will be pushed back
        let (for_broker, callback_channel) = unbounded_channel();
        let broker_link = self.message_broker.link.clone();
        // use subscription id on the response we got back from the subscription query
        // to register incoming data with the broker
        let subsciption_id = subscription_response
            .subscription_setup_id()
            .ok_or(ProtocolError("Response does not include subscription id"))?;
        broker_link
            .send(BrokerAction::RegisterSubscription(
                subsciption_id,
                for_broker,
            ))
            .map_err(|_| ProtocolError("Could not register subscription with broker"))?;

        let global_subscription_sender = self.global_subscription_sender.clone();
        let (user_callback_sender, user_callback_receiver) = unbounded_channel();

        global_subscription_loop(
            callback_channel,
            user_callback_sender,
            global_subscription_sender,
            request.clone(),
            self.state.clone(),
        );

        Ok(user_callback_receiver)
    }

    async fn request(
        &self,
        request: serde_json::Value,
    ) -> Result<UnboundedReceiver<Result<AbsintheWSResponse>>> {
        let message_id = self.incr_id().await;
        let graphql_msg = AbsintheWSRequest::new(
            self.client_id,
            message_id,
            AbsintheTopic::Control,
            AbsintheEvent::Doc,
            Some(request),
        );
        // create a channel where message broker will push a response when it gets one
        let (for_broker, callback_channel) = unbounded_channel();
        let broker_link = self.message_broker.link.clone();
        // register that channel in the broker with our message id
        broker_link
            .send(BrokerAction::RegisterRequest(message_id, for_broker))
            .map_err(|_| ProtocolError("Could not register request with broker"))?;
        // send the query
        self.ws_outgoing_sender
            .send(graphql_msg)
            .map_err(|_| ProtocolError("Request failed to send over channel"))?;
        // return response from the message broker when it comes
        Ok(callback_channel)
    }

    pub async fn incr_id(&self) -> u64 {
        let mut val = self.last_message_id.lock().await;
        *val += 1;
        *val
    }
}


// Adding another layer of abstraction on top of client make it easier/safer to manage concurrent usage of the client
// In particular this is necessary to spawn a process in the background that signs state
pub struct Client {
    inner: Arc<Mutex<InnerClient>>,
    sign_loop_status: Arc<Mutex<bool>>,
    pub(crate) global_subscription_receiver: UnboundedReceiver<Result<ResponseOrError<SubscriptionResponse>>>
}

impl Client {

    /// Initialize client using a file path to API keys
    pub async fn new(
        keys_path: Option<&str>,
        client_id: u64,
        affiliate_code: Option<String>,
        env: Environment,
        timeout: Duration,
        sign_states_loop_interval: Option<u64>
    ) -> Result<Self> {
        let state = State::new(keys_path)?;
        Self::setup(state, affiliate_code, client_id, env, timeout, sign_states_loop_interval).await
    }

    /// Initialize client from key data directly
    pub async fn from_key_data(
        secret: &str,
        session: &str,
        affiliate_code: Option<String>,
        client_id: u64,
        env: Environment,
        timeout: Duration,
        sign_states_loop_interval: Option<u64>
    ) -> Result<Self> {
        let state = State::from_key_data(secret, session)?;
        Self::setup(state, affiliate_code, client_id, env, timeout, sign_states_loop_interval).await
    }

    async fn setup(
        state: State,
        affiliate_code: Option<String>,
        client_id: u64,
        env: Environment,
        timeout: Duration,
        sign_states_loop_interval: Option<u64>
    ) -> Result<Self>{
        let (client, g_sub) = InnerClient::client_setup(state, client_id, affiliate_code, env, timeout).await?;
        let client = Arc::new(Mutex::new(client));
        let sign_loop_status = Arc::new(Mutex::new(false));
        let client = Self { inner: client, global_subscription_receiver: g_sub, sign_loop_status };
        if let Some(period) = sign_states_loop_interval {
            client.init_state_signing(period);
        }        
        Ok(client)
    }

    /// Disconnect the client
    pub async fn disconnect(&self) {
        let client = self.inner.lock().await;
        client.ws_disconnect_sender.send(()).ok();
    }

    /// Entry point for Nash protocol requests
    pub async fn run<T: NashProtocolPipeline + Clone + Sync>(
        &self,
        request: T,
    ) -> Result<ResponseOrError<<T::ActionType as NashProtocol>::Response>> {
        let client = self.inner.lock().await;
        client.run(request).await
    }

    /// Entry point for running Nash protocol subscriptions
    pub async fn subscribe_protocol<T>(
        &self,
        request: T,
    ) -> Result<
        UnboundedReceiver<
            Result<ResponseOrError<<T as NashProtocolSubscription>::SubscriptionResponse>>,
        >,
    >
    where
        T: NashProtocolSubscription + Send + Sync + 'static,
    {
        let client = self.inner.lock().await;
        client.subscribe_protocol(request).await
    }

    pub fn init_state_signing(&self, period: u64) {
        let client = self.inner.clone();
        let sign_loop_status = self.sign_loop_status.clone();
        tokio::spawn(async move {
            // set loop status to true once it begins, then free the lock
            // holding the lock throughout the loop wouldn't allow access to value
            let mut status = sign_loop_status.lock().await;         
            *status = true;
            drop(status);
            loop {
                let client_lock = client.lock().await;
                let state_lock = client_lock.state.lock().await;
                if state_lock.remaining_orders < 10 {
                    // running the client requires a free lock...
                    drop(state_lock);
                    let req = client_lock.run(nash_protocol::protocol::sign_all_states::SignAllStates::new()).await;
                    drop(client_lock);
                    if req.is_err() {
                        let mut status = sign_loop_status.lock().await;         
                        *status = false;
                        // kill process
                        break;
                    }
                } else {
                    drop(state_lock);
                    drop(client_lock);
                }
                tokio::time::delay_for(Duration::from_secs(period)).await;
            }
        });
    }

    /// Get status of state signing loop
    pub async fn state_signing_loop_status(&self) -> bool {
        self.sign_loop_status.lock().await.clone()
    }
}


#[cfg(test)]
mod tests {
    use super::{Client, Environment, HashMap, Arc};
    use nash_protocol::protocol::asset_nonces::AssetNoncesRequest;
    use nash_protocol::protocol::cancel_all_orders::CancelAllOrders;
    use nash_protocol::protocol::cancel_order::CancelOrderRequest;
    use nash_protocol::protocol::dh_fill_pool::DhFillPoolRequest;
    use nash_protocol::protocol::get_account_order::GetAccountOrderRequest;
    use nash_protocol::protocol::get_ticker::TickerRequest;
    use nash_protocol::protocol::list_account_balances::ListAccountBalancesRequest;
    use nash_protocol::protocol::list_account_orders::ListAccountOrdersRequest;
    use nash_protocol::protocol::list_account_trades::ListAccountTradesRequest;
    use nash_protocol::protocol::list_candles::ListCandlesRequest;
    use nash_protocol::protocol::list_markets::ListMarketsRequest;
    use nash_protocol::protocol::list_trades::ListTradesRequest;
    use nash_protocol::protocol::orderbook::OrderbookRequest;
    use nash_protocol::protocol::place_order::{LimitOrderRequest, MarketOrderRequest};
    use nash_protocol::protocol::sign_all_states::SignAllStates;
    use nash_protocol::protocol::subscriptions::trades::SubscribeTrades;
    use nash_protocol::protocol::subscriptions::updated_orderbook::SubscribeOrderbook;
    use nash_protocol::types::{
        Blockchain, BuyOrSell, DateTimeRange, OrderCancellationPolicy, OrderStatus, OrderType,
    };

    use chrono::offset::TimeZone;
    use chrono::Utc;
    use dotenv::dotenv;
    use futures_util::StreamExt;
    use tokio::time::Duration;

    async fn init_client() -> Client {
        dotenv().ok();
        let secret = std::env::var("NASH_API_SECRET").expect("Couldn't get environment variable.");
        let session = std::env::var("NASH_API_KEY").expect("Couldn't get environment variable.");
        Client::from_key_data(
            &secret,
            &session,
            None,
            0,
<<<<<<< HEAD
            Environment::Sandbox,
            Duration::from_secs_f32(2.0),
=======
            Environment::Production,
            Duration::from_secs_f32(2.0),
            Some(10)
>>>>>>> 29036c63
        )
        .await
        .unwrap()
    }

    async fn init_sandbox_client() -> Client {
<<<<<<< HEAD
        Client::new(
            None,
            0,
            None,
            Environment::Sandbox,
            Duration::from_secs_f32(5.0),
        )
        .await
        .unwrap()
=======
        Client::new(None, 0, None, Environment::Sandbox, Duration::from_secs_f32(5.0), None)
            .await
            .unwrap()
>>>>>>> 29036c63
    }

    #[tokio::test(core_threads = 2)]
    async fn test_autosigning(){
        let _client = init_client().await;
        tokio::time::delay_for(Duration::from_secs(100)).await;
    }

    #[tokio::test(core_threads = 2)]
    async fn multiple_concurrent_requests(){
        let client = init_client().await;
        let share_client = Arc::new(client);
        async fn make_long_request(client: Arc<Client>, i: u64) {
            println!("started loop {}", i);
            let req = client.run(SignAllStates::new()).await;
            if !req.is_err() {
                println!("done (long) {}", i); 
            } else {
                println!("error (long) {}", i);
            }
        }
        async fn make_short_request(client: Arc<Client>, i: u64) {
            println!("started loop {}", i);
            let req = client.run(ListMarketsRequest).await;
            if !req.is_err() {
                println!("done (short) {}", i); 
            } else {
                println!("error (short) {}", i);
            }
        }
        let mut handles = Vec::new();
        let mut count = 0;
        for _ in 0..10 {
            handles.push(tokio::spawn(make_long_request(share_client.clone(), count)));
            count += 1;
            handles.push(tokio::spawn(make_short_request(share_client.clone(), count)));
            count += 1;
        }
        futures::future::join_all(handles).await;
    }

    #[test]
    fn test_disconnect() {
        let mut runtime = tokio::runtime::Runtime::new().unwrap();
        let async_block = async {
            let client = init_client().await;
            let _d = client.disconnect().await;
            let resp = client.run(ListMarketsRequest).await;
            // println!("{:?}", resp);
            assert_eq!(resp.is_err(), true);
        };
        runtime.block_on(async_block);
    }

    #[test]
    fn test_list_markets_sandbox() {
        let mut runtime = tokio::runtime::Runtime::new().unwrap();
        let async_block = async {
            let client = init_sandbox_client().await;
            let response = client.run(ListMarketsRequest).await.unwrap();
            println!("{:?}", response);
        };
        runtime.block_on(async_block);
    }

    #[test]
    fn end_to_end_dh_fill_pool() {
        let mut runtime = tokio::runtime::Runtime::new().unwrap();

        let async_block = async {
            let client = init_client().await;
            println!("Client ready!");
            let response = client
                .run(DhFillPoolRequest::new(Blockchain::Ethereum).unwrap())
                .await
                .unwrap();
            println!("{:?}", response);
        };
        runtime.block_on(async_block);
    }

    #[test]
    fn end_to_end_asset_nonces() {
        let mut runtime = tokio::runtime::Runtime::new().unwrap();
        let async_block = async {
            let client = init_client().await;
            let response = client.run(AssetNoncesRequest::new()).await.unwrap();
            println!("{:?}", response);
        };
        runtime.block_on(async_block);
    }

    #[test]
    fn dependency_sign_all() {
        let mut runtime = tokio::runtime::Runtime::new().unwrap();
        let async_block = async {
            let client = init_client().await;
            let response = client.run(SignAllStates::new()).await.unwrap();
            println!("{:?}", response);
        };
        runtime.block_on(async_block);
    }

    #[test]
    fn list_account_orders() {
        let mut runtime = tokio::runtime::Runtime::new().unwrap();
        let async_block = async {
            let client = init_client().await;
            let response = client
                .run(ListAccountOrdersRequest {
                    before: None,
                    market: Some("eth_usdc".to_string()),
                    buy_or_sell: None,
                    limit: Some(1),
                    status: Some(vec![
                        OrderStatus::Open,
                        OrderStatus::Filled,
                        OrderStatus::Canceled,
                    ]),
                    order_type: Some(vec![OrderType::Limit]),
                    range: Some(DateTimeRange {
                        start: Utc.ymd(2020, 9, 12).and_hms(0, 0, 0),
                        stop: Utc.ymd(2020, 10, 16).and_hms(0, 10, 0),
                    }),
                })
                .await
                .unwrap();
            println!("{:?}", response);
        };
        runtime.block_on(async_block);
    }

    #[test]
    pub fn list_account_trades() {
        let mut runtime = tokio::runtime::Runtime::new().unwrap();
        let async_block = async {
            let client = init_client().await;
            let response = client
                .run(ListAccountTradesRequest {
                    before: Some("1598934832187000008".to_string()),
                    market: Some("eth_usdc".to_string()),
                    limit: Some(1),
                    range: None,
                })
                .await
                .unwrap();
            println!("{:?}", response);
        };
        runtime.block_on(async_block);
    }

    #[test]
    pub fn list_candles() {
        let mut runtime = tokio::runtime::Runtime::new().unwrap();
        let async_block = async {
            let client = init_client().await;
            let response = client
                .run(ListCandlesRequest {
                    before: None,
                    market: "eth_usdc".to_string(),
                    limit: Some(1),
                    chronological: None,
                    interval: None,
                    range: Some(DateTimeRange {
                        start: Utc.ymd(2020, 8, 1).and_hms(0, 0, 0),
                        stop: Utc.ymd(2020, 8, 1).and_hms(0, 10, 0),
                    }),
                })
                .await
                .unwrap();
            println!("{:?}", response);
        };
        runtime.block_on(async_block);
    }

    #[test]
    fn end_to_end_cancel_all() {
        let mut runtime = tokio::runtime::Runtime::new().unwrap();
        let async_block = async {
            let client = init_client().await;
            let response = client
                .run(CancelAllOrders {
                    market: "eth_usdc".to_string(),
                })
                .await
                .unwrap();
            println!("{:?}", response);
            assert_eq!(response.response().unwrap().accepted, true);
        };
        runtime.block_on(async_block);
    }

    #[test]
    fn test_list_account_balances() {
        let mut runtime = tokio::runtime::Runtime::new().unwrap();
        let async_block = async {
            let client = init_client().await;
            let response = client
                .run(ListAccountBalancesRequest { filter: None })
                .await
                .unwrap();
            println!("{:#?}", response);
        };
        runtime.block_on(async_block);
    }

    #[test]
    fn test_list_markets() {
        let mut runtime = tokio::runtime::Runtime::new().unwrap();
        let async_block = async {
            let client = init_client().await;
            let response = client.run(ListMarketsRequest).await.unwrap();
            println!("{:?}", response);
        };
        runtime.block_on(async_block);
    }

    // FIXME: https://github.com/nash-io/nash-rust/issues/44
    // #[test]
    fn _test_account_order_lookup_then_cancel() {
        let mut runtime = tokio::runtime::Runtime::new().unwrap();
        let async_block = async {
            let client = init_client().await;
            let mut requests = Vec::new();
            requests.push(LimitOrderRequest {
                market: "eth_usdc".to_string(),
                buy_or_sell: BuyOrSell::Buy,
                amount: "10".to_string(),
                price: "5".to_string(),
                cancellation_policy: OrderCancellationPolicy::GoodTilCancelled,
                allow_taker: true,
            });
            requests.push(LimitOrderRequest {
                market: "eth_usdc".to_string(),
                buy_or_sell: BuyOrSell::Sell,
                amount: "1".to_string(),
                price: "200".to_string(),
                cancellation_policy: OrderCancellationPolicy::GoodTilCancelled,
                allow_taker: true,
            });
            requests.push(LimitOrderRequest {
                market: "eth_usdc".to_string(),
                buy_or_sell: BuyOrSell::Buy,
                amount: "10".to_string(),
                price: "5".to_string(),
                cancellation_policy: OrderCancellationPolicy::GoodTilCancelled,
                allow_taker: true,
            });
            requests.push(LimitOrderRequest {
                market: "eth_usdc".to_string(),
                buy_or_sell: BuyOrSell::Sell,
                amount: "1".to_string(),
                price: "200".to_string(),
                cancellation_policy: OrderCancellationPolicy::GoodTilCancelled,
                allow_taker: true,
            });
            requests.push(LimitOrderRequest {
                market: "eth_usdc".to_string(),
                buy_or_sell: BuyOrSell::Buy,
                amount: "10".to_string(),
                price: "1".to_string(),
                cancellation_policy: OrderCancellationPolicy::GoodTilCancelled,
                allow_taker: true,
            });
            requests.push(LimitOrderRequest {
                market: "eth_usdc".to_string(),
                buy_or_sell: BuyOrSell::Buy,
                amount: "0.451".to_string(),
                price: "75.1".to_string(),
                cancellation_policy: OrderCancellationPolicy::GoodTilCancelled,
                allow_taker: true,
            });
            requests.push(LimitOrderRequest {
                market: "eth_usdc".to_string(),
                buy_or_sell: BuyOrSell::Sell,
                amount: "1.24".to_string(),
                price: "821".to_string(),
                cancellation_policy: OrderCancellationPolicy::GoodTilCancelled,
                allow_taker: true,
            });
            requests.push(LimitOrderRequest {
                market: "eth_usdc".to_string(),
                buy_or_sell: BuyOrSell::Sell,
                amount: "1.24".to_string(),
                price: "821.12".to_string(),
                cancellation_policy: OrderCancellationPolicy::GoodTilCancelled,
                allow_taker: true,
            });
            for request in requests {
                let response = client.run(request).await.unwrap();
                println!("{:?}", response);
                let order_id = response.response().unwrap().order_id.clone();
                // Small delay to make sure it is processed
                tokio::time::delay_for(tokio::time::Duration::from_millis(500)).await;
                let response = client
                    .run(GetAccountOrderRequest {
                        order_id: order_id.clone(),
                    })
                    .await
                    .unwrap();
                println!("{:?}", response);
                let response = client
                    .run(CancelOrderRequest {
                        market: "eth_usdc".to_string(),
                        order_id,
                    })
                    .await
                    .unwrap();
                println!("{:?}", response);
            }
        };
        runtime.block_on(async_block);
    }

    #[test]
    fn end_to_end_orderbook() {
        let mut runtime = tokio::runtime::Runtime::new().unwrap();
        let async_block = async {
            let client = init_client().await;
            let response = client
                .run(OrderbookRequest {
                    market: "eth_usdc".to_string(),
                })
                .await
                .unwrap();
            println!("{:?}", response);
        };
        runtime.block_on(async_block);
    }

    #[test]
    fn end_to_end_ticker() {
        let mut runtime = tokio::runtime::Runtime::new().unwrap();
        let async_block = async {
            let client = init_client().await;
            let response = client
                .run(TickerRequest {
                    market: "btc_usdc".to_string(),
                })
                .await
                .unwrap();
            println!("{:?}", response.response_or_error());
            let response = client
                .run(TickerRequest {
                    market: "btc_usdc".to_string(),
                })
                .await
                .unwrap();
            println!("{:?}", response.response_or_error());
        };
        runtime.block_on(async_block);
    }

    #[test]
    fn end_to_end_list_trades() {
        let mut runtime = tokio::runtime::Runtime::new().unwrap();
        let async_block = async {
            let client = init_client().await;
            let response = client
                .run(ListTradesRequest {
                    market: "eth_usdc".to_string(),
                    limit: None,
                    before: None,
                })
                .await
                .unwrap();
            println!("{:?}", response);
        };
        runtime.block_on(async_block);
    }

    #[test]
    fn end_to_end_sub_orderbook() {
        let mut runtime = tokio::runtime::Runtime::new().unwrap();
        let async_block = async {
            let client = init_client().await;
            let mut response = client
                .subscribe_protocol(SubscribeOrderbook {
                    market: "btc_usdc".to_string(),
                })
                .await
                .unwrap();
            let next_item = response.next().await.unwrap().unwrap();
            println!("{:?}", next_item);
            let next_item = response.next().await.unwrap().unwrap();
            println!("{:?}", next_item);
        };
        runtime.block_on(async_block);
    }

    #[test]
    fn end_to_end_sub_trades() {
        let mut runtime = tokio::runtime::Runtime::new().unwrap();
        let async_block = async {
            let client = init_client().await;
            let mut response = client
                .subscribe_protocol(SubscribeTrades {
                    market: "btc_usdc".to_string(),
                })
                .await
                .unwrap();
            let next_item = response.next().await.unwrap().unwrap();
            println!("{:?}", next_item);
            let next_item = response.next().await.unwrap().unwrap();
            println!("{:?}", next_item);
        };
        runtime.block_on(async_block);
    }

    #[test]
    fn end_to_end_buy_eth_btc() {
        let mut runtime = tokio::runtime::Runtime::new().unwrap();
        let async_block = async {
            let client = init_client().await;
            let response = client
                .run(LimitOrderRequest {
                    market: "eth_btc".to_string(),
                    buy_or_sell: BuyOrSell::Buy,
                    amount: "0.1".to_string(),
                    price: "0.0213070".to_string(),
                    cancellation_policy: OrderCancellationPolicy::GoodTilCancelled,
                    allow_taker: true,
                })
                .await
                .unwrap();
            println!("{:?}", response);
            let response = client
                .run(CancelAllOrders {
                    market: "eth_btc".to_string(),
                })
                .await
                .unwrap();
            println!("{:?}", response);
            assert_eq!(response.response().unwrap().accepted, true);
        };
        runtime.block_on(async_block);
    }

    #[test]
    fn sub_orderbook_via_client_stream() {
        let mut runtime = tokio::runtime::Runtime::new().unwrap();
        let async_block = async {
            let client = init_client().await;
            let mut response = client
                .subscribe_protocol(SubscribeOrderbook {
                    market: "btc_usdc".to_string(),
                })
                .await
                .unwrap();
            for _ in 0..10 {
                let item = response.next().await;
                println!("{:?}", item.unwrap().unwrap());
            }
        };
        runtime.block_on(async_block);
    }

    // FIXME: https://github.com/nash-io/nash-rust/issues/44
    // #[test]
    fn _limit_order_nonce_recovery() {
        let mut runtime = tokio::runtime::Runtime::new().unwrap();
        let async_block = async {
            let client = init_client().await;
            let lor = LimitOrderRequest {
                market: "eth_usdc".to_string(),
                buy_or_sell: BuyOrSell::Sell,
                amount: "0.02".to_string(),
                price: "900".to_string(),
                cancellation_policy: OrderCancellationPolicy::GoodTilTime(
                    Utc.ymd(2040, 12, 16).and_hms(0, 0, 0),
                ),
                allow_taker: true,
            };
            // Get nonces
            client.run(AssetNoncesRequest::new()).await.ok();
            client.run(SignAllStates::new()).await.ok();

            // Break nonces
            let inner_client = client.inner.lock().await;
            let mut state_lock = inner_client.state.lock().await;
            let mut bad_map = HashMap::new();
            bad_map.insert("eth".to_string(), vec![0 as u32]);
            bad_map.insert("usdc".to_string(), vec![0 as u32]);
            state_lock.remaining_orders = 100;
            state_lock.asset_nonces = Some(bad_map);
            drop(state_lock);

            // First attempt should fail with nonces complaint
            let response = client.run(lor.clone()).await.unwrap();
            println!("{:?}", response);
            // Second attempt should succeed because client state is set to refresh nonces
            let response = client.run(lor.clone()).await.unwrap();
            println!("{:?}", response);
            // Now cancel
            let order_id = response.response().unwrap().order_id.clone();
            let response = client
                .run(GetAccountOrderRequest { order_id })
                .await
                .unwrap();
            println!("{:?}", response);
            let response = client
                .run(CancelAllOrders {
                    market: "eth_usdc".to_string(),
                })
                .await
                .unwrap();
            println!("{:?}", response);
            assert_eq!(response.response().unwrap().accepted, true);
        };
        runtime.block_on(async_block);
    }

    #[test]
    fn end_to_end_market_order() {
        let mut runtime = tokio::runtime::Runtime::new().unwrap();
        let async_block = async {
            let client = init_client().await;
            let response = client
                .run(MarketOrderRequest {
                    market: "usdc_eth".to_string(),
                    amount: "10".to_string(),
                })
                .await;
            println!("{:?}", response);
        };
        runtime.block_on(async_block);
    }

    #[test]
    fn end_to_end_sell_limit_order() {
        let mut runtime = tokio::runtime::Runtime::new().unwrap();
        let async_block = async {
            let client = init_client().await;
            let response = client
                .run(LimitOrderRequest {
                    market: "eth_usdc".to_string(),
                    buy_or_sell: BuyOrSell::Sell,
                    amount: "0.02".to_string(),
                    price: "900".to_string(),
                    cancellation_policy: OrderCancellationPolicy::GoodTilCancelled,
                    allow_taker: true,
                })
                .await
                .unwrap();
            println!("{:?}", response);
            let response = client
                .run(CancelAllOrders {
                    market: "eth_usdc".to_string(),
                })
                .await
                .unwrap();
            println!("{:?}", response);
            assert_eq!(response.response().unwrap().accepted, true);
        };
        runtime.block_on(async_block);
    }

    #[test]
    fn list_markets_test() {
        let mut runtime = tokio::runtime::Runtime::new().unwrap();
        let async_block = async {
            let client = init_client().await;
            let response = client.run(ListMarketsRequest).await.unwrap();
            println!("{:?}", response);
        };
        runtime.block_on(async_block);
    }
}<|MERGE_RESOLUTION|>--- conflicted
+++ resolved
@@ -294,11 +294,6 @@
     state: Arc<Mutex<State>>,
     timeout: Duration,
     global_subscription_sender: UnboundedSender<Result<ResponseOrError<SubscriptionResponse>>>,
-<<<<<<< HEAD
-    pub(crate) global_subscription_receiver:
-        UnboundedReceiver<Result<ResponseOrError<SubscriptionResponse>>>,
-=======
->>>>>>> 29036c63
 }
 
 impl InnerClient {
@@ -632,7 +627,7 @@
         let client = Self { inner: client, global_subscription_receiver: g_sub, sign_loop_status };
         if let Some(period) = sign_states_loop_interval {
             client.init_state_signing(period);
-        }        
+        }
         Ok(client)
     }
 
@@ -673,7 +668,7 @@
         tokio::spawn(async move {
             // set loop status to true once it begins, then free the lock
             // holding the lock throughout the loop wouldn't allow access to value
-            let mut status = sign_loop_status.lock().await;         
+            let mut status = sign_loop_status.lock().await;
             *status = true;
             drop(status);
             loop {
@@ -685,7 +680,7 @@
                     let req = client_lock.run(nash_protocol::protocol::sign_all_states::SignAllStates::new()).await;
                     drop(client_lock);
                     if req.is_err() {
-                        let mut status = sign_loop_status.lock().await;         
+                        let mut status = sign_loop_status.lock().await;
                         *status = false;
                         // kill process
                         break;
@@ -745,35 +740,18 @@
             &session,
             None,
             0,
-<<<<<<< HEAD
             Environment::Sandbox,
             Duration::from_secs_f32(2.0),
-=======
-            Environment::Production,
-            Duration::from_secs_f32(2.0),
             Some(10)
->>>>>>> 29036c63
         )
         .await
         .unwrap()
     }
 
     async fn init_sandbox_client() -> Client {
-<<<<<<< HEAD
-        Client::new(
-            None,
-            0,
-            None,
-            Environment::Sandbox,
-            Duration::from_secs_f32(5.0),
-        )
-        .await
-        .unwrap()
-=======
         Client::new(None, 0, None, Environment::Sandbox, Duration::from_secs_f32(5.0), None)
             .await
             .unwrap()
->>>>>>> 29036c63
     }
 
     #[tokio::test(core_threads = 2)]
@@ -790,7 +768,7 @@
             println!("started loop {}", i);
             let req = client.run(SignAllStates::new()).await;
             if !req.is_err() {
-                println!("done (long) {}", i); 
+                println!("done (long) {}", i);
             } else {
                 println!("error (long) {}", i);
             }
@@ -799,7 +777,7 @@
             println!("started loop {}", i);
             let req = client.run(ListMarketsRequest).await;
             if !req.is_err() {
-                println!("done (short) {}", i); 
+                println!("done (short) {}", i);
             } else {
                 println!("error (short) {}", i);
             }
