--- conflicted
+++ resolved
@@ -730,7 +730,6 @@
         let async_block = async {
             let client = init_dev3_client().await;
             let response = client
-<<<<<<< HEAD
                 .run(ListMarketsRequest)
                 .await
                 .unwrap();
@@ -788,10 +787,6 @@
             requests.push(
                 LimitOrderRequest {
                     market: Market::eth_usdc(),
-=======
-                .run(LimitOrderRequest {
-                    market: Market::neo_usdc(),
->>>>>>> 62ef59e2
                     buy_or_sell: BuyOrSell::Buy,
                     amount: "10".to_string(),
                     price: "1".to_string(),
